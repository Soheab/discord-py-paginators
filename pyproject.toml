--- conflicted
+++ resolved
@@ -6,9 +6,9 @@
 name = "discord-py-paginators"
 description = "Extension for discord.py that provides various paginators."
 authors = [{ name = "Soheab_" }]
-requires-python = ">=3.12"
+requires-python = ">=3.9"
 license = { file = "LICENSE" }
-dependencies = ["discord.py>=2.6.0, <3.0.0"]
+dependencies = ["discord.py>=2.2.0, <3.0.0"]
 dynamic = ["version", "readme"]
 classifiers = [
     "Development Status :: 5 - Production/Stable",
@@ -16,8 +16,9 @@
     "Typing :: Typed",
     "License :: OSI Approved :: Mozilla Public License 2.0 (MPL 2.0)",
     "Programming Language :: Python :: 3 :: Only",
-    "Programming Language :: Python :: 3.12",
-    "Programming Language :: Python :: 3.13",
+    "Programming Language :: Python :: 3.9",
+    "Programming Language :: Python :: 3.10",
+    "Programming Language :: Python :: 3.11",
 ]
 
 [project.urls]
@@ -27,17 +28,10 @@
 
 [project.optional-dependencies]
 docs = [
-<<<<<<< HEAD
-    "sphinx>=7.0.0,<8.0.0",
-    "furo>=2023.9.10,<2024.0.0",               # theme // https://pradyunsg.me/furo/customisation/announcement/
-    "sphinx-autodoc-typehints>=1.25.0,<2.0.0", # https://github.com/tox-dev/sphinx-autodoc-typehints
-    "sphinx-toolbox>=3.5,<4.0",                # https://sphinx-toolbox.readthedocs.io/en/latest/extensions/index.html
-=======
     "sphinx>=8.2.3,<9.0.0",
     "furo>=2025.9.25,<2026.0.0", # theme // https://pradyunsg.me/furo/customisation/announcement/
     "sphinx-autodoc-typehints>=3.2.0,<4.0.0",  # https://github.com/tox-dev/sphinx-autodoc-typehints
     "sphinx-toolbox>=4.0,<5.0",  # https://sphinx-toolbox.readthedocs.io/en/latest/extensions/index.html
->>>>>>> 8250740e
 ]
 dev = ["black", "ruff", "typing_extensions", "pyright"]
 
@@ -53,7 +47,7 @@
 exclude = ["**/__pycache__", "_build", "build", "dist", "docs", "**/legacy"]
 reportUnnecessaryTypeIgnoreComment = "warning"
 reportUnusedImport = "error"
-pythonVersion = "3.12"
+pythonVersion = "3.9"
 typeCheckingMode = "strict"
 reportDuplicateImport = "warning"
 reportDeprecated = "warning"
@@ -69,22 +63,22 @@
 
 # https://beta.ruff.rs/docs/settings/
 [tool.ruff]
-fix = true                                                          # default: false
-line-length = 125                                                   # default: 88
+fix = true # default: false
+line-length = 125 # default: 88
 include = ["discord", "discord.ext", "discord.ext.modal_paginator"]
-exclude = ["**/__pycache__", "_build", "build", "dist", "docs"]
-target-version = "py312"                                            # default: "py38"
+exclude = ["**/__pycache__", "_build", "build", "dist", "docs", ]
+target-version = "py39"  # default: "py38"
 
 [tool.ruff.flake8-annotations]
-allow-star-arg-any = true   # default: false
-ignore-fully-untyped = true # default: false
-suppress-dummy-args = true  # default: false
+allow-star-arg-any = true # default: false
+ignore-fully-untyped = true  # default: false
+suppress-dummy-args = true # default: false
 
 [tool.ruff.flake8-bandit]
-check-typed-exception = true # default: false
+check-typed-exception = true  # default: false
 
 [tool.ruff.flake8-comprehensions]
-allow-dict-calls-with-keyword-arguments = true # default: false
+allow-dict-calls-with-keyword-arguments = true  # default: false
 
 [tool.ruff.flake8-type-checking]
 strict = true
@@ -93,27 +87,21 @@
 ignore-variadic-names = true
 
 [tool.ruff.isort]
-case-sensitive = true # default: false
-combine-as-imports = true # default: false 
-force-sort-within-sections = true # default: false
-force-to-top = ["future", "typing"] # default: []
-force-wrap-aliases = true # default: false
-required-imports = ["from __future__ import annotations"] # default: []
-section-order = [
-    "future",
-    "standard-library",
-    "third-party",
-    "first-party",
-    "local-folder",
-] # default
+case-sensitive = true  # default: false
+combine-as-imports = true  # default: false 
+force-sort-within-sections = true  # default: false
+force-to-top = ["future", "typing"]  # default: []
+force-wrap-aliases = true  # default: false
+required-imports = ["from __future__ import annotations"]  # default: []
+section-order = ["future", "standard-library", "third-party", "first-party", "local-folder"]  # default
 
 [tool.ruff.pydocstyle]
-convention = "numpy"                    # default: none
-ignore-decorators = ["typing.overload"] # default: []
+convention = "numpy"  # default: none
+ignore-decorators = ["typing.overload"]  # default: []
 
 [tool.ruff.pylint]
-max-args = 20 # default: 5 # lets not limit ourselves :)
+max-args = 20  # default: 5 # lets not limit ourselves :)
 
 [tool.ruff.pyupgrade]
 # Preserve types, even if a file imports `from __future__ import annotations`.
-keep-runtime-typing = true # default: false+keep-runtime-typing = true  # default: false